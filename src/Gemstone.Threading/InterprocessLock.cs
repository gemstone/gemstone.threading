﻿//******************************************************************************************************
//  InterprocessLock.cs - Gbtc
//
//  Copyright © 2012, Grid Protection Alliance.  All Rights Reserved.
//
//  Licensed to the Grid Protection Alliance (GPA) under one or more contributor license agreements. See
//  the NOTICE file distributed with this work for additional information regarding copyright ownership.
//  The GPA licenses this file to you under the MIT License (MIT), the "License"; you may
//  not use this file except in compliance with the License. You may obtain a copy of the License at:
//
//      http://www.opensource.org/licenses/MIT
//
//  Unless agreed to in writing, the subject software distributed under the License is distributed on an
//  "AS-IS" BASIS, WITHOUT WARRANTIES OR CONDITIONS OF ANY KIND, either express or implied. Refer to the
//  License for the specific language governing permissions and limitations.
//
//  Code Modification History:
//  ----------------------------------------------------------------------------------------------------
//  03/21/2011 - J. Ritchie Carroll
//       Generated original version of source code.
//  06/30/2011 - Stephen Wills
//       Applying changes from Jian (Ryan) Zuo: updated to allow unauthorized users to attempt to grant
//       themselves lower than full access to existing mutexes and semaphores.
//  08/12/2011 - J. Ritchie Carroll
//       Modified creation methods such that locking natives are created in a synchronized fashion.
//  09/21/2011 - J. Ritchie Carroll
//       Added Mono implementation exception regions.
//  12/14/2012 - Starlynn Danyelle Gilliam
//       Modified Header.
//  12/18/2013 - J. Ritchie Carroll
//       Improved operational behavior.
//
//******************************************************************************************************
#pragma warning disable VSSpell001

using System;
using System.Linq;
using System.Reflection;
using System.Runtime.CompilerServices;
using System.Runtime.InteropServices;
using System.Security.Cryptography;
using System.Threading;
using Gemstone.Identity;
using Gemstone.Security.Cryptography;
using Gemstone.Security.Cryptography.HashAlgorithmExtensions;

namespace Gemstone.Threading;

/// <summary>
/// Defines helper methods related to inter-process locking.
/// </summary>
public static class InterprocessLock
{
    /// <summary>
    /// Default value for <see cref="Mutex"/> global flag.
    /// </summary>
    public const bool DefaultMutexGlobal = true;

    /// <summary>
    /// Default value for <see cref="NamedSemaphore"/> maximum count.
    /// </summary>
    public const int DefaultSemaphoreMaximumCount = 10;

    /// <summary>
    /// Default value for <see cref="NamedSemaphore"/> initial count.
    /// </summary>
    public const int DefaultSemaphoreInitialCount = -1;
    
    /// <summary>
    /// Default value for <see cref="NamedSemaphore"/> global flag.
    /// </summary>
    public const bool DefaultSemaphoreGlobal = true;

    private const int MutexHash = 0;
    private const int SemaphoreHash = 1;

    /// <summary>
    /// Gets a uniquely named inter-process <see cref="Mutex"/> associated with the running application, typically used to detect whether an instance
    /// of the application is already running.
    /// </summary>
    /// <param name="perUser">Indicates whether to generate a different name for the <see cref="Mutex"/> dependent upon the user running the application.</param>
    /// <returns>A uniquely named inter-process <see cref="Mutex"/> specific to the application; <see cref="Mutex"/> is created if it does not exist.</returns>
    /// <remarks>
    /// <para>
    /// This function uses a hash of the assembly's GUID when creating the <see cref="Mutex"/>, if it is available. If it is not available, it uses a hash
    /// of the simple name of the assembly. Although the name is hashed to help guarantee uniqueness, it is still entirely possible that another application
    /// may use that name with the same hashing algorithm to generate its <see cref="Mutex"/> name. Therefore, it is best to ensure that the
    /// <see cref="GuidAttribute"/> is defined in the AssemblyInfo of your application.
    /// </para>
    /// </remarks>
    /// <exception cref="UnauthorizedAccessException">The named mutex exists, but the user does not have the minimum needed security access rights to use it.</exception>
    [MethodImpl(MethodImplOptions.Synchronized)]
    public static Mutex GetNamedMutex(bool perUser)
    {
        Assembly entryAssembly = Assembly.GetEntryAssembly() ?? Assembly.GetExecutingAssembly();
        GuidAttribute? attribute = entryAssembly.GetCustomAttributes(typeof(GuidAttribute), true).FirstOrDefault() as GuidAttribute;
        string? name = attribute?.Value ?? entryAssembly.GetName().Name;

        if (perUser)
            name += UserInfo.CurrentUserID;

        return GetNamedMutex(name!, !perUser);
    }

    /// <summary>
    /// Gets a uniquely named inter-process <see cref="Mutex"/> associated with the specified <paramref name="name"/> that identifies a source object
    /// needing concurrency locking.
    /// </summary>
    /// <param name="name">Identifying name of source object needing concurrency locking (e.g., a path and file name).</param>
    /// <param name="global">Determines if mutex should be marked as global; set value to <c>false</c> for local.</param>
    /// <returns>A uniquely named inter-process <see cref="Mutex"/> specific to <paramref name="name"/>; <see cref="Mutex"/> is created if it does not exist.</returns>
    /// <remarks>
    /// <para>
    /// This function uses a hash of the <paramref name="name"/> when creating the <see cref="Mutex"/>, not the actual <paramref name="name"/> - this way
    /// restrictions on the <paramref name="name"/> length do not need to be a user concern. All processes needing an inter-process <see cref="Mutex"/> need
    /// to use this same function to ensure access to the same <see cref="Mutex"/>.
    /// </para>
    /// <para>
    /// The <paramref name="name"/> can be a string of any length (must not be empty, null or white space) and is not case-sensitive. All hashes of the
    /// <paramref name="name"/> used to create the global <see cref="Mutex"/> are first converted to lower case.
    /// </para>
    /// </remarks>
    /// <exception cref="ArgumentNullException">Argument <paramref name="name"/> cannot be empty, null or white space.</exception>
    /// <exception cref="UnauthorizedAccessException">The named mutex exists, but the user does not have the minimum needed security access rights to use it.</exception>
    [MethodImpl(MethodImplOptions.Synchronized)]
    public static Mutex GetNamedMutex(string name, bool global = DefaultMutexGlobal)
    {
        if (string.IsNullOrWhiteSpace(name))
            throw new ArgumentNullException(nameof(name), "Argument cannot be empty, null or white space.");

        // When requested, prefix mutex name with "Global\" such that mutex
        // will apply to all active application sessions
        string mutexName = $"{(global ? "Global" : "Local")}\\{GetHashedName(name, MutexHash)}";

        if (!Mutex.TryOpenExisting(mutexName, out Mutex? mutex))
            mutex = new Mutex(false, mutexName);

        return mutex;
    }

    /// <summary>
    /// Gets a uniquely named inter-process <see cref="NamedSemaphore"/> associated with the running application, typically used to detect whether some number of
    /// instances of the application are already running.
    /// </summary>
    /// <param name="perUser">Indicates whether to generate a different name for the <see cref="NamedSemaphore"/> dependent upon the user running the application.</param>
    /// <param name="maximumCount">The maximum number of requests for the semaphore that can be granted concurrently.</param>
    /// <param name="initialCount">The initial number of requests for the semaphore that can be granted concurrently, or -1 to default to <paramref name="maximumCount"/>.</param>
    /// <returns>A uniquely named inter-process <see cref="NamedSemaphore"/> specific to entry assembly; <see cref="NamedSemaphore"/> is created if it does not exist.</returns>
    /// <remarks>
    /// <para>
    /// This function uses a hash of the assembly's GUID when creating the <see cref="NamedSemaphore"/>, if it is available. If it is not available, it uses a hash
    /// of the simple name of the assembly. Although the name is hashed to help guarantee uniqueness, it is still entirely possible that another application
    /// may use that name with the same hashing algorithm to generate its <see cref="NamedSemaphore"/> name. Therefore, it is best to ensure that the
    /// <see cref="GuidAttribute"/> is defined in the AssemblyInfo of your application.
    /// </para>
    /// <para>
    /// On POSIX systems, the <see cref="NamedSemaphore"/> exhibits kernel persistence, meaning instances will remain active beyond the lifespan of the
    /// creating process. Named semaphores must be explicitly removed by invoking <see cref="NamedSemaphore.Unlink()"/> when they are no longer needed.
    /// Kernel persistence necessitates careful design consideration regarding the responsibility for invoking <see cref="NamedSemaphore.Unlink()"/>.
    /// Since the common use case for named semaphores is across multiple applications, it is advisable for the last exiting process to handle the
    /// cleanup. In cases where an application may crash before calling <see cref="NamedSemaphore.Unlink()"/>, the semaphore persists in the system,
    /// potentially leading to resource leakage. Implementations should include strategies to address and mitigate this risk.
    /// </para>
    /// </remarks>
    /// <exception cref="UnauthorizedAccessException">The named semaphore exists, but the user does not have the minimum needed security access rights to use it.</exception>
    [MethodImpl(MethodImplOptions.Synchronized)]
    public static NamedSemaphore GetNamedSemaphore(bool perUser, int maximumCount = DefaultSemaphoreMaximumCount, int initialCount = DefaultSemaphoreInitialCount)
    {
        Assembly entryAssembly = Assembly.GetEntryAssembly() ?? Assembly.GetExecutingAssembly();
        GuidAttribute? attribute = entryAssembly.GetCustomAttributes(typeof(GuidAttribute), true).FirstOrDefault() as GuidAttribute;
        string? name = attribute?.Value ?? entryAssembly.GetName().Name;

        if (perUser)
            name += UserInfo.CurrentUserID;

        return GetNamedSemaphore(name!, maximumCount, initialCount, !perUser);
    }

    /// <summary>
    /// Gets a uniquely named inter-process <see cref="NamedSemaphore"/> associated with the specified <paramref name="name"/> that identifies a source object
    /// needing concurrency locking.
    /// </summary>
    /// <param name="name">Identifying name of source object needing concurrency locking (e.g., a path and file name).</param>
    /// <param name="maximumCount">The maximum number of requests for the semaphore that can be granted concurrently.</param>
    /// <param name="initialCount">The initial number of requests for the semaphore that can be granted concurrently, or -1 to default to <paramref name="maximumCount"/>.</param>
    /// <param name="global">Determines if semaphore should be marked as global; set value to <c>false</c> for local.</param>
    /// <returns>A uniquely named inter-process <see cref="NamedSemaphore"/> specific to <paramref name="name"/>; <see cref="NamedSemaphore"/> is created if it does not exist.</returns>
    /// <remarks>
    /// <para>
    /// This function uses a hash of the <paramref name="name"/> when creating the <see cref="NamedSemaphore"/>, not the actual <paramref name="name"/> - this way
    /// restrictions on the <paramref name="name"/> length do not need to be a user concern. All processes needing an inter-process <see cref="NamedSemaphore"/> need
    /// to use this same function to ensure access to the same <see cref="NamedSemaphore"/>.
    /// </para>
    /// <para>
    /// The <paramref name="name"/> can be a string of any length (must not be empty, null or white space) and is not case-sensitive. All hashes of the
    /// <paramref name="name"/> used to create the global <see cref="NamedSemaphore"/> are first converted to lower case.
    /// </para>
    /// <para>
    /// On POSIX systems, the <see cref="NamedSemaphore"/> exhibits kernel persistence, meaning instances will remain active beyond the lifespan of the
    /// creating process. Named semaphores must be explicitly removed by invoking <see cref="NamedSemaphore.Unlink()"/> when they are no longer needed.
    /// Kernel persistence necessitates careful design consideration regarding the responsibility for invoking <see cref="NamedSemaphore.Unlink()"/>.
    /// Since the common use case for named semaphores is across multiple applications, it is advisable for the last exiting process to handle the
    /// cleanup. In cases where an application may crash before calling <see cref="NamedSemaphore.Unlink()"/>, the semaphore persists in the system,
    /// potentially leading to resource leakage. Implementations should include strategies to address and mitigate this risk.
    /// </para>
    /// </remarks>
    /// <exception cref="ArgumentNullException">Argument <paramref name="name"/> cannot be empty, null or white space.</exception>
    /// <exception cref="UnauthorizedAccessException">The named semaphore exists, but the user does not have the minimum needed security access rights to use it.</exception>
    [MethodImpl(MethodImplOptions.Synchronized)]
    public static NamedSemaphore GetNamedSemaphore(string name, int maximumCount = DefaultSemaphoreMaximumCount, int initialCount = DefaultSemaphoreInitialCount, bool global = DefaultSemaphoreGlobal)
    {
        if (string.IsNullOrWhiteSpace(name))
            throw new ArgumentNullException(nameof(name), "Argument cannot be empty, null or white space.");

        if (initialCount < 0)
            initialCount = maximumCount;

        // When requested, prefix semaphore name with "Global\" such that semaphore
        // will apply to all active application sessions
        string semaphoreName = $"{(global ? "Global" : "Local")}\\{GetHashedName(name, SemaphoreHash)}";

        if (!NamedSemaphore.TryOpenExisting(semaphoreName, out NamedSemaphore? semaphore))
            semaphore = new NamedSemaphore(initialCount, maximumCount, semaphoreName);

        return semaphore;
    }
<<<<<<< HEAD
=======

    internal static string GetHashedName(string name, int hashIndex)
    {
        // Create a name that is specific to an object (e.g., a path and file name).
        // Note that we use a SHA hash to create a short common name for the name parameter
        // that was passed into the function - this allows the parameter to be very long, e.g.,
        // a file path, and still meet minimum mutex/semaphore name requirements.
        SHA256 hash = new Cipher().CreateSHA256();
        return $"{hash.GetStringHash($"{name.ToLowerInvariant()}{hashIndex}").Replace('\\', '-')}";
    }
>>>>>>> 9008df4c
}<|MERGE_RESOLUTION|>--- conflicted
+++ resolved
@@ -224,8 +224,6 @@
 
         return semaphore;
     }
-<<<<<<< HEAD
-=======
 
     internal static string GetHashedName(string name, int hashIndex)
     {
@@ -236,5 +234,4 @@
         SHA256 hash = new Cipher().CreateSHA256();
         return $"{hash.GetStringHash($"{name.ToLowerInvariant()}{hashIndex}").Replace('\\', '-')}";
     }
->>>>>>> 9008df4c
 }